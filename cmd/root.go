--- conflicted
+++ resolved
@@ -206,15 +206,11 @@
 		os.Exit(1)
 	}()
 
-<<<<<<< HEAD
-	common.Log.Infof("Starting gRPC server on %s", opts.GRPCBindAddr)
-=======
 	common.Log.WithFields(logrus.Fields{
 		"gitCommit": common.GitCommit,
 		"buildDate": common.BuildDate,
 		"buildUser": common.BuildUser,
 	}).Infof("Starting gRPC server version %s on %s", common.Version, opts.BindAddr)
->>>>>>> d849a91e
 
 	err = server.Serve(listener)
 	if err != nil {
