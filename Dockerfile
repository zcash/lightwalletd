--- conflicted
+++ resolved
@@ -1,21 +1,12 @@
 ARG APP_HOME=/srv/lightwalletd
 ARG ZCASHD_CONF_PATH=$APP_HOME/zcash.conf
 
-<<<<<<< HEAD
 ##
 ## Builder
 ##
 # Create layer in case you want to modify local lightwalletd code
 FROM golang:1.22 AS build
-=======
-ADD . /go/src/github.com/zcash/lightwalletd
-WORKDIR /go/src/github.com/zcash/lightwalletd
 
-RUN make \
-  && /usr/bin/install -c ./lightwalletd /usr/local/bin/ \
-  && mkdir -p /var/lib/lightwalletd/db \
-  && chown 2002:2002 /var/lib/lightwalletd/db
->>>>>>> 1e63bee7
 
 # Create and change to the app directory.
 WORKDIR /app
@@ -49,7 +40,6 @@
 ARG LWD_USER=lightwalletd
 ARG LWD_UID=2002
 
-<<<<<<< HEAD
 # Always run a container with a non-root user. Running as root inside the container is running as root in the Docker host
 # If an attacker manages to break out of the container, they will have root access to the host
 RUN groupadd --gid ${LWD_UID} ${LWD_USER}  && \
@@ -79,15 +69,6 @@
 EXPOSE ${LWD_HTTP_PORT}
 
 USER ${LWD_USER}
-=======
-RUN useradd --home-dir "/srv/$LWD_USER" \
-            --shell /bin/bash \
-            --create-home \
-            --uid "$LWD_UID" \
-            "$LWD_USER"
-
-WORKDIR "/srv/$LWD_USER"
->>>>>>> 1e63bee7
 
 ENTRYPOINT ["lightwalletd"]
 CMD ["--tls-cert=cert.pem", "--tls-key=cert.key", "--grpc-bind-addr=0.0.0.0:9067",  "--http-bind-addr=0.0.0.0:9068", "--log-file=/dev/stdout", "--log-level=7"]